--- conflicted
+++ resolved
@@ -1,4 +1,3 @@
-<<<<<<< HEAD
 # app/main.py
 from fastapi import FastAPI, UploadFile, File, Form
 from fastapi.middleware.cors import CORSMiddleware
@@ -7,6 +6,13 @@
 from typing import Optional
 from pathlib import Path
 import os, subprocess, traceback, time
+from fastapi import FastAPI, Depends, HTTPException
+from sqlalchemy.orm import Session
+from app.schemas import AnalyzeRequest, AnalyzeResponse, CallCard
+from app.services.analyzer import analyze_messages
+from app.db.database import SessionLocal, engine
+from app.db import models
+from typing import List
 
 # ── env
 load_dotenv()
@@ -126,14 +132,7 @@
         return JSONResponse({"error": "wav export failed", "stderr": e.stderr.decode(errors='ignore')}, status_code=400)
 
     return {"merged_webm": str(merged_webm), "merged_wav": str(merged_wav)}
-=======
-from fastapi import FastAPI, Depends, HTTPException
-from sqlalchemy.orm import Session
-from app.schemas import AnalyzeRequest, AnalyzeResponse, CallCard
-from app.services.analyzer import analyze_messages
-from app.db.database import SessionLocal, engine
-from app.db import models
-from typing import List
+
 
 models.Base.metadata.create_all(bind=engine)
 
@@ -188,5 +187,4 @@
             status=status
         ))
 
-    return result
->>>>>>> 5b85ca6e
+    return result