<<<<<<< HEAD
from fastapi import FastAPI, WebSocket, WebSocketDisconnect, Request
from fastapi.responses import HTMLResponse, RedirectResponse, JSONResponse
from collections import defaultdict
from datetime import datetime
import os, json
from fastapi import Depends, HTTPException
from sqlalchemy.orm import Session
from app.schemas import AnalyzeRequest, AnalyzeResponse, CallCard
from app.services.analyzer import analyze_messages
from app.db.database import SessionLocal, engine
from app.db import models
from typing import List

app = FastAPI()

clients: set[WebSocket] = set()
conversations: list[dict] = []           
last_conversation: dict | None = None   

@app.get("/")
def root():
    return RedirectResponse("/chat")

@app.get("/chat")
def chat_page():
    return HTMLResponse(open("app/templates/chat.html", "r", encoding="utf-8").read())

@app.websocket("/ws/chat")
async def ws_chat(ws: WebSocket, role: str = "victim"):
    await ws.accept()
    print(f"[WS CONNECT] role={role}")
    clients.add(ws)
    try:
        while True:
            data = await ws.receive_json()
            payload = {
                "t": datetime.now().strftime("%H:%M"),  
                "role": role,
                "text": data.get("text", "")
            }
            conversations.append(payload)

            dead = []
            for peer in clients:
                try:
                    await peer.send_json(payload)
                except WebSocketDisconnect:
                    dead.append(peer)
                except RuntimeError:
                    dead.append(peer)
            for d in dead:
                clients.discard(d)
    except WebSocketDisconnect:
        print(f"[WS DISCONNECT] role={role}")
        clients.discard(ws)



@app.post("/end")
async def end_conversation(request: Request):
    global last_conversation, conversations

    last_conversation = {
        "ended": True,
        "messages": list(conversations),
    }

    # === Afișare în terminal ===
    print("\n📌 Conversația A FOST ÎNCHISĂ. Variabila last_conversation (dicționar):")
    print(last_conversation)

    # === Salvare în folderul exports/ ===
    os.makedirs("exports", exist_ok=True)
    filename = f"exports/conversation_{datetime.now().strftime('%Y%m%d_%H%M%S')}.json"
    with open(filename, "w", encoding="utf-8") as f:
        json.dump(last_conversation, f, ensure_ascii=False, indent=2)

    print(f"📂 Conversația a fost salvată în {filename}")

    return JSONResponse({"status": "ended", "messages": len(last_conversation["messages"])})



models.Base.metadata.create_all(bind=engine)

def get_db():
    db = SessionLocal()
    try:
        yield db
    finally:
        db.close()

@app.post("/analyze", response_model=AnalyzeResponse)
def analyze_conversation(req: AnalyzeRequest, db: Session = Depends(get_db)):
    score, flagged = analyze_messages(req.messages)
    full_text = " ".join(req.messages).lower()

    conv = db.get(models.Conversation, req.conversation_id)
    if conv is None:
        conv = models.Conversation(
            id=req.conversation_id,
            messages=full_text,
            duration="02:15" 
        )
        db.add(conv)

    db.add(models.Score(conversation_id=req.conversation_id, risk_score=score))
    for w in flagged:
        db.add(models.FlaggedWord(conversation_id=req.conversation_id, word=w))

    db.commit()
    return AnalyzeResponse(risk_score=score, flagged_words=flagged)


@app.get("/conversations", response_model=List[CallCard])
def list_conversations(db: Session = Depends(get_db)):
    convs = db.query(models.Conversation).all()
    result = []

    for conv in convs:
        score = db.query(models.Score).filter_by(conversation_id=conv.id).first()
        status = (
            "safe" if score.risk_score < 0.4 else
            "suspect" if score.risk_score < 0.7 else
            "ALERT"
        )

        result.append(CallCard(
            conversation_id=conv.id,
            duration=conv.duration or "00:00",
            risk_score=score.risk_score,
            status=status
        ))
    return result
=======
>>>>>>> 7a4cda4e

from fastapi import FastAPI, Depends, HTTPException
from sqlalchemy.orm import Session
from app.schemas import AnalyzeRequest, AnalyzeResponse, CallCard
from app.services.analyzer import analyze_messages
from app.db.database import SessionLocal, engine
from app.db import models
from typing import List

models.Base.metadata.create_all(bind=engine)

app = FastAPI()

def get_db():
    db = SessionLocal()
    try:
        yield db
    finally:
        db.close()

@app.post("/analyze", response_model=AnalyzeResponse)
def analyze_conversation(req: AnalyzeRequest, db: Session = Depends(get_db)):
    score, flagged = analyze_messages(req.messages)
    full_text = " ".join(req.messages).lower()

    conv = db.get(models.Conversation, req.conversation_id)
    if conv is None:
        conv = models.Conversation(
            id=req.conversation_id,
            messages=full_text,
            duration="02:15" 
        )
        db.add(conv)

    db.add(models.Score(conversation_id=req.conversation_id, risk_score=score))
    for w in flagged:
        db.add(models.FlaggedWord(conversation_id=req.conversation_id, word=w))

    db.commit()
    return AnalyzeResponse(risk_score=score, flagged_words=flagged)


@app.get("/conversations", response_model=List[CallCard])
def list_conversations(db: Session = Depends(get_db)):
    convs = db.query(models.Conversation).all()
    result = []

    for conv in convs:
        score = db.query(models.Score).filter_by(conversation_id=conv.id).first()
        status = (
            "safe" if score.risk_score < 0.4 else
            "suspect" if score.risk_score < 0.7 else
            "ALERT"
        )

        result.append(CallCard(
            conversation_id=conv.id,
            duration=conv.duration or "00:00",
            risk_score=score.risk_score,
            status=status
        ))
    return result
<|MERGE_RESOLUTION|>--- conflicted
+++ resolved
@@ -1,30 +1,39 @@
-<<<<<<< HEAD
-from fastapi import FastAPI, WebSocket, WebSocketDisconnect, Request
+from datetime import datetime
+from typing import List
+
+import os
+import json
+
+from fastapi import FastAPI, WebSocket, WebSocketDisconnect, Request, Depends
 from fastapi.responses import HTMLResponse, RedirectResponse, JSONResponse
-from collections import defaultdict
-from datetime import datetime
-import os, json
-from fastapi import Depends, HTTPException
 from sqlalchemy.orm import Session
+
 from app.schemas import AnalyzeRequest, AnalyzeResponse, CallCard
 from app.services.analyzer import analyze_messages
 from app.db.database import SessionLocal, engine
 from app.db import models
-from typing import List
 
+# ---- DB setup ----
+models.Base.metadata.create_all(bind=engine)
+
+# ---- App ----
 app = FastAPI()
 
+# ---- In-memory chat state ----
 clients: set[WebSocket] = set()
-conversations: list[dict] = []           
-last_conversation: dict | None = None   
+conversations: list[dict] = []
+last_conversation: dict | None = None
+
 
 @app.get("/")
 def root():
     return RedirectResponse("/chat")
 
+
 @app.get("/chat")
 def chat_page():
     return HTMLResponse(open("app/templates/chat.html", "r", encoding="utf-8").read())
+
 
 @app.websocket("/ws/chat")
 async def ws_chat(ws: WebSocket, role: str = "victim"):
@@ -35,26 +44,23 @@
         while True:
             data = await ws.receive_json()
             payload = {
-                "t": datetime.now().strftime("%H:%M"),  
+                "t": datetime.now().strftime("%H:%M"),
                 "role": role,
                 "text": data.get("text", "")
             }
             conversations.append(payload)
 
             dead = []
-            for peer in clients:
+            for peer in list(clients):
                 try:
                     await peer.send_json(payload)
-                except WebSocketDisconnect:
-                    dead.append(peer)
-                except RuntimeError:
+                except (WebSocketDisconnect, RuntimeError):
                     dead.append(peer)
             for d in dead:
                 clients.discard(d)
     except WebSocketDisconnect:
         print(f"[WS DISCONNECT] role={role}")
         clients.discard(ws)
-
 
 
 @app.post("/end")
@@ -66,11 +72,9 @@
         "messages": list(conversations),
     }
 
-    # === Afișare în terminal ===
     print("\n📌 Conversația A FOST ÎNCHISĂ. Variabila last_conversation (dicționar):")
     print(last_conversation)
 
-    # === Salvare în folderul exports/ ===
     os.makedirs("exports", exist_ok=True)
     filename = f"exports/conversation_{datetime.now().strftime('%Y%m%d_%H%M%S')}.json"
     with open(filename, "w", encoding="utf-8") as f:
@@ -78,12 +82,13 @@
 
     print(f"📂 Conversația a fost salvată în {filename}")
 
+    # optional: start fresh after export
+    conversations = []
+
     return JSONResponse({"status": "ended", "messages": len(last_conversation["messages"])})
 
 
-
-models.Base.metadata.create_all(bind=engine)
-
+# ---- DB helpers ----
 def get_db():
     db = SessionLocal()
     try:
@@ -91,6 +96,8 @@
     finally:
         db.close()
 
+
+# ---- Analyze & list endpoints ----
 @app.post("/analyze", response_model=AnalyzeResponse)
 def analyze_conversation(req: AnalyzeRequest, db: Session = Depends(get_db)):
     score, flagged = analyze_messages(req.messages)
@@ -101,7 +108,7 @@
         conv = models.Conversation(
             id=req.conversation_id,
             messages=full_text,
-            duration="02:15" 
+            duration="02:15"
         )
         db.add(conv)
 
@@ -116,84 +123,21 @@
 @app.get("/conversations", response_model=List[CallCard])
 def list_conversations(db: Session = Depends(get_db)):
     convs = db.query(models.Conversation).all()
-    result = []
+    result: List[CallCard] = []
 
     for conv in convs:
         score = db.query(models.Score).filter_by(conversation_id=conv.id).first()
+        risk = score.risk_score if score else 0.0
         status = (
-            "safe" if score.risk_score < 0.4 else
-            "suspect" if score.risk_score < 0.7 else
+            "safe" if risk < 0.4 else
+            "suspect" if risk < 0.7 else
             "ALERT"
         )
 
         result.append(CallCard(
             conversation_id=conv.id,
             duration=conv.duration or "00:00",
-            risk_score=score.risk_score,
+            risk_score=risk,
             status=status
         ))
-    return result
-=======
->>>>>>> 7a4cda4e
-
-from fastapi import FastAPI, Depends, HTTPException
-from sqlalchemy.orm import Session
-from app.schemas import AnalyzeRequest, AnalyzeResponse, CallCard
-from app.services.analyzer import analyze_messages
-from app.db.database import SessionLocal, engine
-from app.db import models
-from typing import List
-
-models.Base.metadata.create_all(bind=engine)
-
-app = FastAPI()
-
-def get_db():
-    db = SessionLocal()
-    try:
-        yield db
-    finally:
-        db.close()
-
-@app.post("/analyze", response_model=AnalyzeResponse)
-def analyze_conversation(req: AnalyzeRequest, db: Session = Depends(get_db)):
-    score, flagged = analyze_messages(req.messages)
-    full_text = " ".join(req.messages).lower()
-
-    conv = db.get(models.Conversation, req.conversation_id)
-    if conv is None:
-        conv = models.Conversation(
-            id=req.conversation_id,
-            messages=full_text,
-            duration="02:15" 
-        )
-        db.add(conv)
-
-    db.add(models.Score(conversation_id=req.conversation_id, risk_score=score))
-    for w in flagged:
-        db.add(models.FlaggedWord(conversation_id=req.conversation_id, word=w))
-
-    db.commit()
-    return AnalyzeResponse(risk_score=score, flagged_words=flagged)
-
-
-@app.get("/conversations", response_model=List[CallCard])
-def list_conversations(db: Session = Depends(get_db)):
-    convs = db.query(models.Conversation).all()
-    result = []
-
-    for conv in convs:
-        score = db.query(models.Score).filter_by(conversation_id=conv.id).first()
-        status = (
-            "safe" if score.risk_score < 0.4 else
-            "suspect" if score.risk_score < 0.7 else
-            "ALERT"
-        )
-
-        result.append(CallCard(
-            conversation_id=conv.id,
-            duration=conv.duration or "00:00",
-            risk_score=score.risk_score,
-            status=status
-        ))
-    return result
+    return result