<<<<<<< HEAD
from fastapi import FastAPI, Depends, HTTPException
from sqlalchemy.orm import Session
from app.schemas import AnalyzeRequest, AnalyzeResponse, CallCard
from app.services.analyzer import analyze_messages
from app.db.database import SessionLocal, engine
from app.db import models
from typing import List

models.Base.metadata.create_all(bind=engine)

app = FastAPI()

def get_db():
    db = SessionLocal()
    try:
        yield db
    finally:
        db.close()

@app.post("/analyze", response_model=AnalyzeResponse)
def analyze_conversation(req: AnalyzeRequest, db: Session = Depends(get_db)):
    score, flagged = analyze_messages(req.messages)
    full_text = " ".join(req.messages).lower()

    conv = db.get(models.Conversation, req.conversation_id)
    if conv is None:
        conv = models.Conversation(
            id=req.conversation_id,
            messages=full_text,
            duration="02:15" 
        )
        db.add(conv)

    db.add(models.Score(conversation_id=req.conversation_id, risk_score=score))
    for w in flagged:
        db.add(models.FlaggedWord(conversation_id=req.conversation_id, word=w))

    db.commit()
    return AnalyzeResponse(risk_score=score, flagged_words=flagged)


@app.get("/conversations", response_model=List[CallCard])
def list_conversations(db: Session = Depends(get_db)):
    convs = db.query(models.Conversation).all()
    result = []

    for conv in convs:
        score = db.query(models.Score).filter_by(conversation_id=conv.id).first()
        status = (
            "safe" if score.risk_score < 0.4 else
            "suspect" if score.risk_score < 0.7 else
            "ALERT"
        )

        result.append(CallCard(
            conversation_id=conv.id,
            duration=conv.duration or "00:00",
            risk_score=score.risk_score,
            status=status
        ))
    return result
=======
print("Hello guys")
print("Now it works")
print("Third commit")
print("hei")

>>>>>>> a5e1984a
<|MERGE_RESOLUTION|>--- conflicted
+++ resolved
@@ -1,4 +1,4 @@
-<<<<<<< HEAD
+
 from fastapi import FastAPI, Depends, HTTPException
 from sqlalchemy.orm import Session
 from app.schemas import AnalyzeRequest, AnalyzeResponse, CallCard
@@ -60,10 +60,3 @@
             status=status
         ))
     return result
-=======
-print("Hello guys")
-print("Now it works")
-print("Third commit")
-print("hei")
-
->>>>>>> a5e1984a
