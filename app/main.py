<<<<<<< HEAD
from fastapi import FastAPI, WebSocket, WebSocketDisconnect, Request
from fastapi.responses import HTMLResponse, RedirectResponse, JSONResponse
from collections import defaultdict
from datetime import datetime
import os, json

app = FastAPI()

clients: set[WebSocket] = set()
conversations: list[dict] = []           
last_conversation: dict | None = None   

@app.get("/")
def root():
    return RedirectResponse("/chat")

@app.get("/chat")
def chat_page():
    return HTMLResponse(open("app/templates/chat.html", "r", encoding="utf-8").read())

@app.websocket("/ws/chat")
async def ws_chat(ws: WebSocket, role: str = "victim"):
    await ws.accept()
    print(f"[WS CONNECT] role={role}")
    clients.add(ws)
    try:
        while True:
            data = await ws.receive_json()
            payload = {
                "t": datetime.now().strftime("%H:%M"),  
                "role": role,
                "text": data.get("text", "")
            }
            conversations.append(payload)

            dead = []
            for peer in clients:
                try:
                    await peer.send_json(payload)
                except WebSocketDisconnect:
                    dead.append(peer)
                except RuntimeError:
                    dead.append(peer)
            for d in dead:
                clients.discard(d)
    except WebSocketDisconnect:
        print(f"[WS DISCONNECT] role={role}")
        clients.discard(ws)



@app.post("/end")
async def end_conversation(request: Request):
    global last_conversation, conversations

    last_conversation = {
        "ended": True,
        "messages": list(conversations),
    }

    # === Afișare în terminal ===
    print("\n📌 Conversația A FOST ÎNCHISĂ. Variabila last_conversation (dicționar):")
    print(last_conversation)

    # === Salvare în folderul exports/ ===
    os.makedirs("exports", exist_ok=True)
    filename = f"exports/conversation_{datetime.now().strftime('%Y%m%d_%H%M%S')}.json"
    with open(filename, "w", encoding="utf-8") as f:
        json.dump(last_conversation, f, ensure_ascii=False, indent=2)

    print(f"📂 Conversația a fost salvată în {filename}")

    return JSONResponse({"status": "ended", "messages": len(last_conversation["messages"])})

=======

from fastapi import FastAPI, Depends, HTTPException
from sqlalchemy.orm import Session
from app.schemas import AnalyzeRequest, AnalyzeResponse, CallCard
from app.services.analyzer import analyze_messages
from app.db.database import SessionLocal, engine
from app.db import models
from typing import List

models.Base.metadata.create_all(bind=engine)

app = FastAPI()

def get_db():
    db = SessionLocal()
    try:
        yield db
    finally:
        db.close()

@app.post("/analyze", response_model=AnalyzeResponse)
def analyze_conversation(req: AnalyzeRequest, db: Session = Depends(get_db)):
    score, flagged = analyze_messages(req.messages)
    full_text = " ".join(req.messages).lower()

    conv = db.get(models.Conversation, req.conversation_id)
    if conv is None:
        conv = models.Conversation(
            id=req.conversation_id,
            messages=full_text,
            duration="02:15" 
        )
        db.add(conv)

    db.add(models.Score(conversation_id=req.conversation_id, risk_score=score))
    for w in flagged:
        db.add(models.FlaggedWord(conversation_id=req.conversation_id, word=w))

    db.commit()
    return AnalyzeResponse(risk_score=score, flagged_words=flagged)


@app.get("/conversations", response_model=List[CallCard])
def list_conversations(db: Session = Depends(get_db)):
    convs = db.query(models.Conversation).all()
    result = []

    for conv in convs:
        score = db.query(models.Score).filter_by(conversation_id=conv.id).first()
        status = (
            "safe" if score.risk_score < 0.4 else
            "suspect" if score.risk_score < 0.7 else
            "ALERT"
        )

        result.append(CallCard(
            conversation_id=conv.id,
            duration=conv.duration or "00:00",
            risk_score=score.risk_score,
            status=status
        ))
    return result
>>>>>>> 04098900
<|MERGE_RESOLUTION|>--- conflicted
+++ resolved
@@ -1,9 +1,16 @@
-<<<<<<< HEAD
+
 from fastapi import FastAPI, WebSocket, WebSocketDisconnect, Request
 from fastapi.responses import HTMLResponse, RedirectResponse, JSONResponse
 from collections import defaultdict
 from datetime import datetime
 import os, json
+from fastapi import Depends, HTTPException
+from sqlalchemy.orm import Session
+from app.schemas import AnalyzeRequest, AnalyzeResponse, CallCard
+from app.services.analyzer import analyze_messages
+from app.db.database import SessionLocal, engine
+from app.db import models
+from typing import List
 
 app = FastAPI()
 
@@ -73,19 +80,9 @@
 
     return JSONResponse({"status": "ended", "messages": len(last_conversation["messages"])})
 
-=======
 
-from fastapi import FastAPI, Depends, HTTPException
-from sqlalchemy.orm import Session
-from app.schemas import AnalyzeRequest, AnalyzeResponse, CallCard
-from app.services.analyzer import analyze_messages
-from app.db.database import SessionLocal, engine
-from app.db import models
-from typing import List
 
 models.Base.metadata.create_all(bind=engine)
-
-app = FastAPI()
 
 def get_db():
     db = SessionLocal()
@@ -136,4 +133,4 @@
             status=status
         ))
     return result
->>>>>>> 04098900
+
